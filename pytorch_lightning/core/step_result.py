--- conflicted
+++ resolved
@@ -109,14 +109,6 @@
                 m += f' {additional_err}'
             assert x.grad_fn is not None, m
 
-    def add_dataloader_idx(self, name: str, dl_idx: Union[None, int]) -> str:
-        """
-        This function add dl_idx logic to logged key automatically if we have multiple dataloders
-        """
-        if dl_idx is not None:
-            name += f"/dataloader_idx_{dl_idx}"
-        return name
-
     def log(
         self,
         name: str,
@@ -132,11 +124,7 @@
         sync_dist: bool = False,
         sync_dist_op: Union[Any, str] = 'mean',
         sync_dist_group: Optional[Any] = None,
-<<<<<<< HEAD
-        current_dataloader_idx: Optional[int] = None,
-=======
         dataloader_idx: Optional[int] = None,
->>>>>>> 8d1c9249
     ):
         # no metrics should be logged with graphs
         if not enable_graph and isinstance(value, torch.Tensor):
@@ -156,12 +144,7 @@
             was_forked = True
 
             # set step version
-<<<<<<< HEAD
-            # add possibly dataloader_idx
-            step_name = self.add_dataloader_idx(f'{name}_step', current_dataloader_idx)
-=======
             step_name = f'{name}_step'
->>>>>>> 8d1c9249
 
             self.__set_meta(
                 step_name,
@@ -180,12 +163,7 @@
             self.__setitem__(step_name, value)
 
             # set epoch version
-<<<<<<< HEAD
-            # add possibly dataloader_idx
-            epoch_name = self.add_dataloader_idx(f'{name}_epoch', current_dataloader_idx)
-=======
             epoch_name = f'{name}_epoch'
->>>>>>> 8d1c9249
 
             self.__set_meta(
                 epoch_name,
@@ -201,9 +179,6 @@
                 dataloader_idx=dataloader_idx,
             )
             self.__setitem__(epoch_name, value)
-
-        # add possibly dataloader_idx
-        name = self.add_dataloader_idx(name, current_dataloader_idx)
 
         # always log the original metric
         self.__set_meta(
@@ -299,7 +274,13 @@
 
         return result
 
-    def get_epoch_log_metrics(self) -> dict:
+    def _add_dataloader_idx(self, k: str, dataloader_idx: Union[int, None], add_dataloader_idx: bool) -> str:
+        if dataloader_idx is not None and add_dataloader_idx:
+            return f"{k}/dataloader_idx_{dataloader_idx}"
+        else:
+            return k
+
+    def get_epoch_log_metrics(self, add_dataloader_idx=False) -> dict:
         """
         Gets the metrics to log at the end of epoch
         """
@@ -313,11 +294,13 @@
             if options['forked']:
                 continue
 
+            dl_key = self._add_dataloader_idx(k, options["dataloader_idx"], add_dataloader_idx)
+
             if options['logger'] and options['on_epoch']:
                 if isinstance(self[k], Metric):
-                    result[k] = self[k].compute()
+                    result[dl_key] = self[k].compute()
                 else:
-                    result[k] = self[k]
+                    result[dl_key] = self[k]
 
             if k in self and not options['on_epoch'] and isinstance(self[k], Metric):
                 # compute metric on epoch anyway so state does not accumulate
@@ -325,7 +308,7 @@
 
         return result
 
-    def get_epoch_pbar_metrics(self):
+    def get_epoch_pbar_metrics(self, add_dataloader_idx=False):
         """
         Gets the metrics to log at the end of epoch
         """
@@ -339,11 +322,13 @@
             if options['forked']:
                 continue
 
+            dl_key = self._add_dataloader_idx(k, options["dataloader_idx"], add_dataloader_idx)
+
             if options['prog_bar'] and options['on_epoch']:
                 if isinstance(self[k], Metric):
-                    result[k] = self[k].compute()
+                    result[dl_key] = self[k].compute()
                 else:
-                    result[k] = self[k]
+                    result[dl_key] = self[k]
 
             if k in self and not options['on_epoch'] and isinstance(self[k], Metric):
                 # compute metric on epoch anyway so state does not accumulate
@@ -351,7 +336,7 @@
 
         return result
 
-    def get_forked_metrics(self):
+    def get_forked_metrics(self, add_dataloader_idx=False):
         """
         Gets the metrics to log at the end of epoch
         """
@@ -362,8 +347,10 @@
             if k == '_internal':
                 continue
 
+            dl_key = self._add_dataloader_idx(k, options["dataloader_idx"], add_dataloader_idx)
+
             if options['forked']:
-                result[k] = self[k]
+                result[dl_key] = self[k]
 
         return result
 
